--- conflicted
+++ resolved
@@ -8,14 +8,11 @@
 WORKLOAD_VM_IMAGE_UNITS=1
 WORKLOAD_CONTAINER_IMAGE_UNITS=10
 WORKLOAD_CONTAINER_HOST_UNITS=1
-<<<<<<< HEAD
+WORKLOAD_DB_UNITS=1
 WORKLOAD_PUBLIC_STORAGE_CONTAINER_UNITS=10
 WORKLOAD_PRIVATE_STORAGE_CONTAINER_UNITS=10
 WORKLOAD_DATA_DISK_UNITS=2.5
 
-=======
-WORKLOAD_DB_UNITS=1
->>>>>>> ef115d1b
 _tmp_files=$(mktemp)
 cleanup() {
   rm -f $(< "${_tmp_files}") "${_tmp_files}"
@@ -100,13 +97,10 @@
 containerImageCount=0
 vmImageCount=0
 aksNodesCount=0
-<<<<<<< HEAD
+dbCount=0
 privateStorageContainersCount=0
 publicStorageContainersCount=0
 dataDisksCount=0
-=======
-dbCount=0
->>>>>>> ef115d1b
 
 # Set a counter for progress indicator
 counter=0
@@ -212,55 +206,8 @@
         echo "Container Hosts Count: $currentNodesCount"
         aksNodesCount=$((aksNodesCount + currentNodesCount))
     fi
-<<<<<<< HEAD
-
-    # Get the number of public and private buckets
-    az storage account list --subscription $subscription --query "[].{name: name, allowBlobPublicAccess: allowBlobPublicAccess}" -o json > ${_temp_subscription_output} 2>> $LOG_FILE ||  echo "Failed to get Storage Accounts for subscription ${subscription}"
-    storageAccountList=$(cat "${_temp_subscription_output}")
-    currentPrivateContainersCount=0
-    currentPublicContainersCount=0
-    currentWebsiteCount=0
-    for storageAccount in $(echo "$storageAccountList" | jq -c '.[]'); do
-        storageAccountName=$(echo $storageAccount | jq -r '.name')
-        allowBlobPublicAccess=$(echo $storageAccount | jq -r '.allowBlobPublicAccess')
-
-        az storage container list --subscription $subscription --account-name $storageAccountName --auth-mode login --query "[].{name: name, publicAccess: properties.publicAccess}" -o json > ${_temp_subscription_output} 2>> $LOG_FILE ||  echo "Failed to get Storage Containers for subscription ${subscription}"
-
-        containerList=$(cat "${_temp_subscription_output}")
-        for container in $(echo "$containerList" | jq -c '.[]'); do
-            containerName=$(echo $container | jq -r '.name')
-            containerPublicAccess=$(echo $container | jq -r '.publicAccess')
-            if [[ "$containerName" == "\$web" ]]; then
-                let currentPublicContainersCount++
-                let currentWebsiteCount++
-            elif [[ "$allowBlobPublicAccess" == "true" && "$containerPublicAccess" != "null" ]]; then
-                let currentPublicContainersCount++
-            else
-                let currentPrivateContainersCount++
-            fi
-        done
-    done
-    if [ -n "$currentPublicContainersCount" ]; then
-        echo "Public Storage Account Containers Count: $currentPublicContainersCount (including $currentWebsiteCount websites)"
-        publicStorageContainersCount=$((publicStorageContainersCount + $currentPublicContainersCount))
-    fi
-    if [ -n "$currentPrivateContainersCount" ]; then
-        echo "Private Storage Account Containers Count: $currentPrivateContainersCount"
-        privateStorageContainersCount=$((privateStorageContainersCount + $currentPrivateContainersCount))
-    fi
-
-    # Get the number of data (non-os) disks
-    az vm list --query "[].storageProfile.dataDisks"  --subscription $subscription \
-    | jq -r '.[][] | select(.diskSizeGb <= 1024) | .diskSizeGb' | wc -l > ${_temp_subscription_output} 2>> $LOG_FILE \
-    ||  echo "Failed to get data disks for subscription ${subscription}"
-    currentDataDisksCount=$(cat "${_temp_subscription_output}")
-    if [ -n "$currentDataDisksCount" ]; then
-        echo "Data Disks Count: $currentDataDisksCount"
-        dataDisksCount=$((dataDisksCount + $currentDataDisksCount))
-    fi
-
-=======
-    # get azure sql databases
+
+        # get azure sql databases
     az sql server list --subscription $subscription --query "[].{name: name, resourceGroup: resourceGroup}" -o json> ${_temp_subscription_output} 2>> $LOG_FILE ||  echo "Failed to get Azure SQL Databases for subscription ${subscription}"
     servers=$(cat "${_temp_subscription_output}")
     currentAzureDbCount=0
@@ -283,7 +230,52 @@
         echo "Managed Databases (up to ${MAX_DB_SIZE_GB} GB): $currentAzureDbCount"
         dbCount=$((dbCount + currentAzureDbCount))
     fi
->>>>>>> ef115d1b
+
+    # Get the number of public and private buckets
+    az storage account list --subscription $subscription --query "[].{name: name, allowBlobPublicAccess: allowBlobPublicAccess}" -o json > ${_temp_subscription_output} 2>> $LOG_FILE ||  echo "Failed to get Storage Accounts for subscription ${subscription}"
+    storageAccountList=$(cat "${_temp_subscription_output}")
+    currentPrivateContainersCount=0
+    currentPublicContainersCount=0
+    currentWebsiteCount=0
+    for storageAccount in $(echo "$storageAccountList" | jq -c '.[]'); do
+        storageAccountName=$(echo $storageAccount | jq -r '.name')
+        allowBlobPublicAccess=$(echo $storageAccount | jq -r '.allowBlobPublicAccess')
+
+        az storage container list --subscription $subscription --account-name $storageAccountName --auth-mode login --query "[].{name: name, publicAccess: properties.publicAccess}" -o json > ${_temp_subscription_output} 2>> $LOG_FILE ||  echo "Failed to get Storage Containers for subscription ${subscription}"
+
+        containerList=$(cat "${_temp_subscription_output}")
+        for container in $(echo "$containerList" | jq -c '.[]'); do
+            containerName=$(echo $container | jq -r '.name')
+            containerPublicAccess=$(echo $container | jq -r '.publicAccess')
+            if [[ "$containerName" == "\$web" ]]; then
+                let currentPublicContainersCount++
+                let currentWebsiteCount++
+            elif [[ "$allowBlobPublicAccess" == "true" && "$containerPublicAccess" != "null" ]]; then
+                let currentPublicContainersCount++
+            else
+                let currentPrivateContainersCount++
+            fi
+        done
+    done
+    if [ -n "$currentPublicContainersCount" ]; then
+        echo "Public Storage Account Containers Count: $currentPublicContainersCount (including $currentWebsiteCount websites)"
+        publicStorageContainersCount=$((publicStorageContainersCount + $currentPublicContainersCount))
+    fi
+    if [ -n "$currentPrivateContainersCount" ]; then
+        echo "Private Storage Account Containers Count: $currentPrivateContainersCount"
+        privateStorageContainersCount=$((privateStorageContainersCount + $currentPrivateContainersCount))
+    fi
+
+    # Get the number of data (non-os) disks
+    az vm list --query "[].storageProfile.dataDisks"  --subscription $subscription \
+    | jq -r '.[][] | select(.diskSizeGb <= 1024) | .diskSizeGb' | wc -l > ${_temp_subscription_output} 2>> $LOG_FILE \
+    ||  echo "Failed to get data disks for subscription ${subscription}"
+    currentDataDisksCount=$(cat "${_temp_subscription_output}")
+    if [ -n "$currentDataDisksCount" ]; then
+        echo "Data Disks Count: $currentDataDisksCount"
+        dataDisksCount=$((dataDisksCount + $currentDataDisksCount))
+    fi
+
     #Increment counter
     counter=$((counter+1))
     if [ -n "$management_group" ]; then
@@ -320,7 +312,10 @@
 if [[ $container_host_workloads -eq 0 && $aksNodesCount -gt 0 ]]; then
     container_host_workloads=1
 fi
-<<<<<<< HEAD
+db_host_workloads=$(( ( dbCount + WORKLOAD_DB_UNITS / 2 ) / WORKLOAD_DB_UNITS ))
+if [[ $db_host_workloads -eq 0 && $dbCount -gt 0 ]]; then
+    db_host_workloads=1
+fi
 public_storage_container_workloads=$(( ( publicStorageContainersCount + WORKLOAD_PUBLIC_STORAGE_CONTAINER_UNITS / 2 ) / WORKLOAD_PUBLIC_STORAGE_CONTAINER_UNITS ))
 if [[ $public_storage_container_workloads -eq 0 && $publicStorageContainersCount -gt 0 ]]; then
     public_storage_container_workloads=1
@@ -333,16 +328,7 @@
 data_disk_workloads=$(awk "BEGIN {print ($data_disk_workloads) == int($data_disk_workloads) ? ($data_disk_workloads) : int($data_disk_workloads) + 1}")
 
 total_workloads=$(( vm_workloads + function_workloads + container_workloads + container_image_workloads + vm_image_workloads + \
-container_host_workloads + public_storage_container_workloads + private_storage_container_workloads + data_disk_workloads))
-=======
-
-db_host_workloads=$(( ( dbCount + WORKLOAD_DB_UNITS / 2 ) / WORKLOAD_DB_UNITS ))
-if [[ $db_host_workloads -eq 0 && $dbCount -gt 0 ]]; then
-    db_host_workloads=1
-fi
-
-total_workloads=$(( vm_workloads + function_workloads + container_workloads + container_image_workloads + vm_image_workloads + container_host_workloads + db_host_workloads))
->>>>>>> ef115d1b
+container_host_workloads + db_host_workloads + public_storage_container_workloads + private_storage_container_workloads + data_disk_workloads))
 
 echo "=============="
 echo "Total results:"
@@ -353,13 +339,10 @@
 echo "Container Images Count: $containerImageCount (Workload Units: ${container_image_workloads})"
 echo "VM Images Count: $vmImageCount (Workload Units: ${vm_image_workloads})"
 echo "Container Hosts Count: $aksNodesCount (Workload Units: ${container_host_workloads})"
-<<<<<<< HEAD
+echo "Managed Databases Hosts Count: (up to ${DB_SIZE_THRESHOLD_IN_GB} GB): ${db_host_workloads}"
 echo "Public Storage Account Containers Count: $publicStorageContainersCount (Workload Units: ${public_storage_container_workloads})"
 echo "Private Storage Account Containers Count: $privateStorageContainersCount (Workload Units: ${private_storage_container_workloads})"
 echo "Data Disks Count: $dataDisksCount (Workload Units: ${data_disk_workloads})"
-=======
-echo "Managed Databases Hosts Count: (up to ${DB_SIZE_THRESHOLD_IN_GB} GB): ${db_host_workloads}"
->>>>>>> ef115d1b
 echo "--------------------------------------"
 echo "TOTAL Estimated Workload Units: ${total_workloads}"
 echo
